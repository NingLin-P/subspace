[package]
name = "subspace-test-client"
version = "0.1.0"
authors = ["Subspace Labs <https://subspace.network>"]
edition = "2021"
license = "GPL-3.0-or-later"
homepage = "https://subspace.network"
repository = "https://github.com/subspace/subspace"
include = [
	"/src",
	"/Cargo.toml",
]

[package.metadata.docs.rs]
targets = ["x86_64-unknown-linux-gnu"]

[dependencies]
evm-domain-test-runtime = { version = "0.1.0", path = "../../domains/test/runtime/evm" }
fp-evm = { version = "3.0.0-dev", git = "https://github.com/subspace/frontier", rev = "e74fdd2de2a1d5749c067d6fd8e244e405b256e1" }
futures = "0.3.28"
schnorrkel = "0.9.1"
sc-chain-spec = { git = "https://github.com/subspace/polkadot-sdk", rev = "20be5f33a3d2b3f4b31a894f9829184b29fba3ef" }
sc-client-api = { git = "https://github.com/subspace/polkadot-sdk", rev = "20be5f33a3d2b3f4b31a894f9829184b29fba3ef" }
sc-consensus-subspace = { version = "0.1.0", path = "../../crates/sc-consensus-subspace" }
sc-executor = { git = "https://github.com/subspace/polkadot-sdk", rev = "20be5f33a3d2b3f4b31a894f9829184b29fba3ef" }
sc-service = { git = "https://github.com/subspace/polkadot-sdk", rev = "20be5f33a3d2b3f4b31a894f9829184b29fba3ef", default-features = false }
serde_json = "1.0.106"
sp-api = { git = "https://github.com/subspace/polkadot-sdk", rev = "20be5f33a3d2b3f4b31a894f9829184b29fba3ef" }
sp-consensus-subspace = { version = "0.1.0", path = "../../crates/sp-consensus-subspace" }
sp-core = { git = "https://github.com/subspace/polkadot-sdk", rev = "20be5f33a3d2b3f4b31a894f9829184b29fba3ef" }
sp-domains = { version = "0.1.0", path = "../../crates/sp-domains" }
sp-runtime = { git = "https://github.com/subspace/polkadot-sdk", rev = "20be5f33a3d2b3f4b31a894f9829184b29fba3ef" }
subspace-archiving = { path = "../../crates/subspace-archiving" }
subspace-core-primitives = { path = "../../crates/subspace-core-primitives" }
subspace-erasure-coding = { path = "../../crates/subspace-erasure-coding" }
subspace-runtime-primitives = { path = "../../crates/subspace-runtime-primitives" }
subspace-farmer-components = { path = "../../crates/subspace-farmer-components" }
subspace-proof-of-space = { path = "../../crates/subspace-proof-of-space" }
subspace-service = { path = "../../crates/subspace-service" }
<<<<<<< HEAD
subspace-test-runtime = { version = "0.1.0", features = ["do-not-enforce-cost-of-storage"], path = "../subspace-test-runtime" }
=======
subspace-solving = { path = "../../crates/subspace-solving" }
subspace-test-runtime = { version = "0.1.0", path = "../subspace-test-runtime" }
>>>>>>> c4386d92
zeroize = "1.6.0"

[features]
pot = [
	"sc-consensus-subspace/pot",
	"sp-consensus-subspace/pot",
	"subspace-test-runtime/pot"
]
do-not-enforce-cost-of-storage = [
	"subspace-test-runtime/do-not-enforce-cost-of-storage",
]<|MERGE_RESOLUTION|>--- conflicted
+++ resolved
@@ -37,12 +37,7 @@
 subspace-farmer-components = { path = "../../crates/subspace-farmer-components" }
 subspace-proof-of-space = { path = "../../crates/subspace-proof-of-space" }
 subspace-service = { path = "../../crates/subspace-service" }
-<<<<<<< HEAD
-subspace-test-runtime = { version = "0.1.0", features = ["do-not-enforce-cost-of-storage"], path = "../subspace-test-runtime" }
-=======
-subspace-solving = { path = "../../crates/subspace-solving" }
 subspace-test-runtime = { version = "0.1.0", path = "../subspace-test-runtime" }
->>>>>>> c4386d92
 zeroize = "1.6.0"
 
 [features]
