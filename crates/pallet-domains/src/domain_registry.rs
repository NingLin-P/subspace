//! Domain registry for domains

use crate::block_tree::import_genesis_receipt;
use crate::pallet::DomainStakingSummary;
use crate::staking::StakingSummary;
use crate::{
<<<<<<< HEAD
    Config, DomainHashingOf, DomainRegistry, ExecutionReceiptOf, HoldIdentifier, NextDomainId,
=======
    Config, DomainHashingFor, DomainRegistry, ExecutionReceiptOf, HoldIdentifier, NextDomainId,
>>>>>>> 9b52fe49
    RuntimeRegistry,
};
use alloc::string::String;
use codec::{Decode, Encode};
use frame_support::traits::fungible::{Inspect, MutateHold};
use frame_support::traits::tokens::{Fortitude, Preservation};
use frame_support::weights::Weight;
use frame_support::{ensure, PalletError};
use frame_system::pallet_prelude::*;
use scale_info::TypeInfo;
use sp_core::Get;
use sp_domains::{
    derive_domain_block_hash, DomainId, DomainsDigestItem, OperatorAllowList, ReceiptHash,
    RuntimeId,
};
use sp_runtime::traits::{CheckedAdd, Zero};
use sp_runtime::DigestItem;
use sp_std::collections::btree_map::BTreeMap;
use sp_std::collections::btree_set::BTreeSet;

/// Domain registry specific errors
#[derive(TypeInfo, Encode, Decode, PalletError, Debug, PartialEq)]
pub enum Error {
    InvalidBundlesPerBlock,
    ExceedMaxDomainBlockWeight,
    ExceedMaxDomainBlockSize,
    MaxDomainId,
    InvalidSlotProbability,
    RuntimeNotFound,
    InsufficientFund,
    DomainNameTooLong,
    BalanceFreeze,
    FailedToGenerateGenesisStateRoot,
    DomainNotFound,
    NotDomainOwner,
}

#[derive(TypeInfo, Debug, Encode, Decode, Clone, PartialEq, Eq)]
pub struct DomainConfig<AccountId: Ord> {
    /// A user defined name for this domain, should be a human-readable UTF-8 encoded string.
    pub domain_name: String,
    /// A pointer to the `RuntimeRegistry` entry for this domain.
    pub runtime_id: RuntimeId,
    /// The max block size for this domain, may not exceed the system-wide `MaxDomainBlockSize` limit.
    pub max_block_size: u32,
    /// The max block weight for this domain, may not exceed the system-wide `MaxDomainBlockWeight` limit.
    pub max_block_weight: Weight,
    /// The probability of successful bundle in a slot (active slots coefficient). This defines the
    /// expected bundle production rate, must be `> 0` and `≤ 1`.
    pub bundle_slot_probability: (u64, u64),
    /// The expected number of bundles for a domain block, must be `≥ 1` and `≤ MaxBundlesPerBlock`.
    pub target_bundles_per_block: u32,
    /// Allowed operators to operate for this domain.
    pub operator_allow_list: OperatorAllowList<AccountId>,
}

#[derive(TypeInfo, Debug, Encode, Decode, Clone, PartialEq, Eq)]
pub struct DomainObject<Number, AccountId: Ord> {
    /// The address of the domain creator, used to validate updating the domain config.
    pub owner_account_id: AccountId,
    /// The consensus chain block number when the domain first instantiated.
    pub created_at: Number,
    /// The hash of the genesis execution receipt for this domain.
    pub genesis_receipt_hash: ReceiptHash,
    /// The domain config.
    pub domain_config: DomainConfig<AccountId>,
}

pub(crate) fn can_instantiate_domain<T: Config>(
    owner_account_id: &T::AccountId,
    domain_config: &DomainConfig<T::AccountId>,
) -> Result<(), Error> {
    ensure!(
        domain_config.domain_name.len() as u32 <= T::MaxDomainNameLength::get(),
        Error::DomainNameTooLong,
    );
    ensure!(
        RuntimeRegistry::<T>::contains_key(domain_config.runtime_id),
        Error::RuntimeNotFound
    );
    ensure!(
        domain_config.max_block_size <= T::MaxDomainBlockSize::get(),
        Error::ExceedMaxDomainBlockSize
    );
    ensure!(
        domain_config.max_block_weight.ref_time() <= T::MaxDomainBlockWeight::get().ref_time(),
        Error::ExceedMaxDomainBlockWeight
    );
    ensure!(
        domain_config.target_bundles_per_block != 0
            && domain_config.target_bundles_per_block <= T::MaxBundlesPerBlock::get(),
        Error::InvalidBundlesPerBlock
    );

    // `bundle_slot_probability` must be `> 0` and `≤ 1`
    let (numerator, denominator) = domain_config.bundle_slot_probability;
    ensure!(
        numerator != 0 && denominator != 0 && numerator <= denominator,
        Error::InvalidSlotProbability
    );

    ensure!(
        T::Currency::reducible_balance(owner_account_id, Preservation::Protect, Fortitude::Polite)
            >= T::DomainInstantiationDeposit::get(),
        Error::InsufficientFund
    );

    Ok(())
}

pub(crate) fn do_instantiate_domain<T: Config>(
    domain_config: DomainConfig<T::AccountId>,
    owner_account_id: T::AccountId,
    created_at: BlockNumberFor<T>,
) -> Result<DomainId, Error> {
    can_instantiate_domain::<T>(&owner_account_id, &domain_config)?;

    let domain_id = NextDomainId::<T>::get();

    let genesis_receipt = {
        let runtime_obj = RuntimeRegistry::<T>::get(domain_config.runtime_id)
            .expect("Runtime object must exist as checked in `can_instantiate_domain`; qed");

        let state_version = runtime_obj.version.state_version();
        let raw_genesis = runtime_obj.into_complete_raw_genesis(domain_id);
<<<<<<< HEAD
        let state_root = raw_genesis.state_root::<DomainHashingOf<T>>(state_version);
=======
        let state_root = raw_genesis.state_root::<DomainHashingFor<T>>(state_version);
        let genesis_block_hash = derive_domain_block_hash::<T::DomainHeader>(
            Zero::zero(),
            sp_domains::EMPTY_EXTRINSIC_ROOT.into(),
            state_root,
            Default::default(),
            Default::default(),
        );
>>>>>>> 9b52fe49

        ExecutionReceiptOf::<T>::genesis(
            state_root,
            sp_domains::EMPTY_EXTRINSIC_ROOT,
            genesis_block_hash,
        )
    };
    let genesis_receipt_hash = genesis_receipt.hash();

    let domain_obj = DomainObject {
        owner_account_id: owner_account_id.clone(),
        created_at,
        genesis_receipt_hash,
        domain_config,
    };
    DomainRegistry::<T>::insert(domain_id, domain_obj);

    let next_domain_id = domain_id.checked_add(&1.into()).ok_or(Error::MaxDomainId)?;
    NextDomainId::<T>::set(next_domain_id);

    // Lock up fund of the domain instance creator
    T::Currency::hold(
        &T::HoldIdentifier::domain_instantiation_id(domain_id),
        &owner_account_id,
        T::DomainInstantiationDeposit::get(),
    )
    .map_err(|_| Error::BalanceFreeze)?;

    DomainStakingSummary::<T>::insert(
        domain_id,
        StakingSummary {
            current_epoch_index: 0,
            current_total_stake: Zero::zero(),
            current_operators: BTreeMap::new(),
            next_operators: BTreeSet::new(),
            current_epoch_rewards: BTreeMap::new(),
        },
    );

    import_genesis_receipt::<T>(domain_id, genesis_receipt);

    frame_system::Pallet::<T>::deposit_log(DigestItem::domain_instantiation(domain_id));

    Ok(domain_id)
}

pub(crate) fn do_update_domain_allow_list<T: Config>(
    domain_owner: T::AccountId,
    domain_id: DomainId,
    updated_operator_allow_list: OperatorAllowList<T::AccountId>,
) -> Result<(), Error> {
    DomainRegistry::<T>::try_mutate(domain_id, |maybe_domain_object| {
        let domain_obj = maybe_domain_object.as_mut().ok_or(Error::DomainNotFound)?;
        ensure!(
            domain_obj.owner_account_id == domain_owner,
            Error::NotDomainOwner
        );

        domain_obj.domain_config.operator_allow_list = updated_operator_allow_list;
        Ok(())
    })
}

#[cfg(test)]
mod tests {
    use super::*;
    use crate::pallet::{DomainRegistry, NextDomainId, RuntimeRegistry};
    use crate::runtime_registry::RuntimeObject;
    use crate::tests::{new_test_ext, Test};
    use frame_support::assert_ok;
    use frame_support::traits::Currency;
    use sp_domains::storage::RawGenesis;
    use sp_std::collections::btree_set::BTreeSet;
    use sp_std::vec;
    use sp_version::RuntimeVersion;

    type Balances = pallet_balances::Pallet<Test>;

    #[test]
    fn test_domain_instantiation() {
        let creator = 1u64;
        let created_at = 0u64;
        // Construct an invalid domain config initially
        let mut domain_config = DomainConfig {
            domain_name: String::from_utf8(vec![0; 1024]).unwrap(),
            runtime_id: 0,
            max_block_size: u32::MAX,
            max_block_weight: Weight::MAX,
            bundle_slot_probability: (0, 0),
            target_bundles_per_block: 0,
            operator_allow_list: OperatorAllowList::Anyone,
        };

        let mut ext = new_test_ext();
        ext.execute_with(|| {
            assert_eq!(NextDomainId::<Test>::get(), 0.into());

            // Failed to instantiate domain due to `domain_name` too long
            assert_eq!(
                do_instantiate_domain::<Test>(domain_config.clone(), creator, created_at),
                Err(Error::DomainNameTooLong)
            );
            // Recorrect `domain_name`
            domain_config.domain_name = "evm-domain".to_owned();

            // Failed to instantiate domain due to using unregistered runtime id
            assert_eq!(
                do_instantiate_domain::<Test>(domain_config.clone(), creator, created_at),
                Err(Error::RuntimeNotFound)
            );
            // Register runtime id
            RuntimeRegistry::<Test>::insert(
                domain_config.runtime_id,
                RuntimeObject {
                    runtime_name: "evm".to_owned(),
                    runtime_type: Default::default(),
                    runtime_upgrades: 0,
                    hash: Default::default(),
                    raw_genesis: RawGenesis::dummy(vec![1, 2, 3, 4]),
                    version: RuntimeVersion {
                        spec_name: "test".into(),
                        spec_version: 1,
                        impl_version: 1,
                        transaction_version: 1,
                        ..Default::default()
                    },
                    created_at: Default::default(),
                    updated_at: Default::default(),
                },
            );

            // Failed to instantiate domain due to exceed max domain block size limit
            assert_eq!(
                do_instantiate_domain::<Test>(domain_config.clone(), creator, created_at),
                Err(Error::ExceedMaxDomainBlockSize)
            );
            // Recorrect `max_block_size`
            domain_config.max_block_size = 1;

            // Failed to instantiate domain due to exceed max domain block weight limit
            assert_eq!(
                do_instantiate_domain::<Test>(domain_config.clone(), creator, created_at),
                Err(Error::ExceedMaxDomainBlockWeight)
            );
            // Recorrect `max_block_weight`
            domain_config.max_block_weight = Weight::from_parts(1, 0);

            // Failed to instantiate domain due to invalid `target_bundles_per_block`
            assert_eq!(
                do_instantiate_domain::<Test>(domain_config.clone(), creator, created_at),
                Err(Error::InvalidBundlesPerBlock)
            );
            domain_config.target_bundles_per_block = u32::MAX;
            assert_eq!(
                do_instantiate_domain::<Test>(domain_config.clone(), creator, created_at),
                Err(Error::InvalidBundlesPerBlock)
            );
            // Recorrect `target_bundles_per_block`
            domain_config.target_bundles_per_block = 1;

            // Failed to instantiate domain due to invalid `bundle_slot_probability`
            assert_eq!(
                do_instantiate_domain::<Test>(domain_config.clone(), creator, created_at),
                Err(Error::InvalidSlotProbability)
            );
            domain_config.bundle_slot_probability = (1, 0);
            assert_eq!(
                do_instantiate_domain::<Test>(domain_config.clone(), creator, created_at),
                Err(Error::InvalidSlotProbability)
            );
            domain_config.bundle_slot_probability = (0, 1);
            assert_eq!(
                do_instantiate_domain::<Test>(domain_config.clone(), creator, created_at),
                Err(Error::InvalidSlotProbability)
            );
            domain_config.bundle_slot_probability = (2, 1);
            assert_eq!(
                do_instantiate_domain::<Test>(domain_config.clone(), creator, created_at),
                Err(Error::InvalidSlotProbability)
            );
            // Recorrect `bundle_slot_probability`
            domain_config.bundle_slot_probability = (1, 1);

            // Failed to instantiate domain due to creator don't have enough fund
            assert_eq!(
                do_instantiate_domain::<Test>(domain_config.clone(), creator, created_at),
                Err(Error::InsufficientFund)
            );
            // Set enough fund to creator
            Balances::make_free_balance_be(
                &creator,
                <Test as Config>::DomainInstantiationDeposit::get()
                    + <Test as pallet_balances::Config>::ExistentialDeposit::get(),
            );

            // `instantiate_domain` must success now
            let domain_id =
                do_instantiate_domain::<Test>(domain_config.clone(), creator, created_at).unwrap();
            let domain_obj = DomainRegistry::<Test>::get(domain_id).unwrap();

            assert_eq!(domain_obj.owner_account_id, creator);
            assert_eq!(domain_obj.created_at, created_at);
            assert_eq!(domain_obj.domain_config, domain_config);
            assert_eq!(NextDomainId::<Test>::get(), 1.into());
            // Fund locked up thus can't withdraw, and usable balance is zero since ED is 1
            assert_eq!(Balances::usable_balance(creator), Zero::zero());

            // cannot use the locked funds to create a new domain instance
            assert_eq!(
                do_instantiate_domain::<Test>(domain_config, creator, created_at),
                Err(Error::InsufficientFund)
            );

            // update operator allow list
            let updated_operator_allow_list =
                OperatorAllowList::Operators(BTreeSet::from_iter(vec![1, 2, 3]));
            assert_ok!(do_update_domain_allow_list::<Test>(
                creator,
                domain_id,
                updated_operator_allow_list.clone()
            ));
            let domain_obj = DomainRegistry::<Test>::get(domain_id).unwrap();
            assert_eq!(
                domain_obj.domain_config.operator_allow_list,
                updated_operator_allow_list
            );
        });
    }
}<|MERGE_RESOLUTION|>--- conflicted
+++ resolved
@@ -4,11 +4,7 @@
 use crate::pallet::DomainStakingSummary;
 use crate::staking::StakingSummary;
 use crate::{
-<<<<<<< HEAD
-    Config, DomainHashingOf, DomainRegistry, ExecutionReceiptOf, HoldIdentifier, NextDomainId,
-=======
     Config, DomainHashingFor, DomainRegistry, ExecutionReceiptOf, HoldIdentifier, NextDomainId,
->>>>>>> 9b52fe49
     RuntimeRegistry,
 };
 use alloc::string::String;
@@ -134,9 +130,6 @@
 
         let state_version = runtime_obj.version.state_version();
         let raw_genesis = runtime_obj.into_complete_raw_genesis(domain_id);
-<<<<<<< HEAD
-        let state_root = raw_genesis.state_root::<DomainHashingOf<T>>(state_version);
-=======
         let state_root = raw_genesis.state_root::<DomainHashingFor<T>>(state_version);
         let genesis_block_hash = derive_domain_block_hash::<T::DomainHeader>(
             Zero::zero(),
@@ -145,7 +138,6 @@
             Default::default(),
             Default::default(),
         );
->>>>>>> 9b52fe49
 
         ExecutionReceiptOf::<T>::genesis(
             state_root,
