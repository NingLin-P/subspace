// Copyright (C) 2022 Subspace Labs, Inc.
// SPDX-License-Identifier: GPL-3.0-or-later

// This program is free software: you can redistribute it and/or modify
// it under the terms of the GNU General Public License as published by
// the Free Software Foundation, either version 3 of the License, or
// (at your option) any later version.

// This program is distributed in the hope that it will be useful,
// but WITHOUT ANY WARRANTY; without even the implied warranty of
// MERCHANTABILITY or FITNESS FOR A PARTICULAR PURPOSE. See the
// GNU General Public License for more details.

// You should have received a copy of the GNU General Public License
// along with this program. If not, see <https://www.gnu.org/licenses/>.

//! Subspace fraud proof primitives for consensus chain.
#![cfg_attr(not(feature = "std"), no_std)]
#![feature(associated_type_defaults)]

#[cfg(feature = "std")]
pub mod execution_prover;
pub mod fraud_proof;
#[cfg(feature = "std")]
mod host_functions;
mod runtime_interface;
pub mod storage_proof;
#[cfg(test)]
pub mod test_ethereum_tx;
#[cfg(test)]
mod tests;
pub mod verification;

#[cfg(not(feature = "std"))]
extern crate alloc;

use crate::fraud_proof::FraudProof;
use crate::storage_proof::FraudProofStorageKeyRequest;
#[cfg(not(feature = "std"))]
use alloc::vec::Vec;
use codec::{Decode, Encode};
#[cfg(feature = "std")]
pub use host_functions::{
    FraudProofExtension, FraudProofHostFunctions, FraudProofHostFunctionsImpl,
};
pub use runtime_interface::fraud_proof_runtime_interface;
#[cfg(feature = "std")]
pub use runtime_interface::fraud_proof_runtime_interface::HostFunctions;
use scale_info::TypeInfo;
use sp_core::H256;
use sp_domains::{DomainAllowlistUpdates, DomainId, OperatorId};
use sp_runtime::traits::Header as HeaderT;
use sp_runtime::transaction_validity::{InvalidTransaction, TransactionValidity};
use sp_runtime::OpaqueExtrinsic;
use sp_runtime_interface::pass_by;
use sp_runtime_interface::pass_by::PassBy;
use sp_trie::StorageProof;
use subspace_core_primitives::{Randomness, U256};
use subspace_runtime_primitives::{Balance, Moment};

/// Custom invalid validity code for the extrinsics in pallet-domains.
#[repr(u8)]
pub enum InvalidTransactionCode {
    TransactionProof = 101,
    ExecutionReceipt = 102,
    Bundle = 103,
    FraudProof = 104,
    BundleStorageFeePayment = 105,
}

impl From<InvalidTransactionCode> for InvalidTransaction {
    #[inline]
    fn from(invalid_code: InvalidTransactionCode) -> Self {
        InvalidTransaction::Custom(invalid_code as u8)
    }
}

impl From<InvalidTransactionCode> for TransactionValidity {
    #[inline]
    fn from(invalid_code: InvalidTransactionCode) -> Self {
        InvalidTransaction::Custom(invalid_code as u8).into()
    }
}

/// Type that specifies the request of storage keys
#[derive(Debug, Decode, Encode, TypeInfo, PartialEq, Eq, Clone)]
pub enum StorageKeyRequest {
    /// Domain's transfers storage key
    Transfers,
}

/// Request type to fetch required verification information for fraud proof through Host function.
#[derive(Debug, Decode, Encode, TypeInfo, PartialEq, Eq, Clone)]
pub enum FraudProofVerificationInfoRequest {
    /// Block randomness at a given consensus block hash.
    BlockRandomness,
    /// Domain timestamp extrinsic using the timestamp at a given consensus block hash.
    DomainTimestampExtrinsic(DomainId),
    /// Domain `set_consensus_chain_byte_fee` extrinsic using the `consensus_chain_byte_fee` at a given
    /// consensus block hash.
    ConsensusChainByteFeeExtrinsic(DomainId),
    /// Domains `update_domain_chain_allowlist` extrinsic at a given consensus block hash.
    DomainChainsAllowlistUpdateExtrinsic(DomainId),
    /// The body of domain bundle included in a given consensus block at a given index
    DomainBundleBody {
        domain_id: DomainId,
        bundle_index: u32,
    },
    /// The domain runtime code
    DomainRuntimeCode(DomainId),
    /// Domain set_code extrinsic if there is a runtime upgrade at a given consensus block hash.
    DomainSetCodeExtrinsic(DomainId),
    /// Request to check if particular extrinsic is in range for (domain, bundle) pair at given domain block
    TxRangeCheck {
        domain_id: DomainId,
        /// Index of the bundle in which the extrinsic exists
        bundle_index: u32,
        /// Extrinsic for which we need to check the range
        opaque_extrinsic: OpaqueExtrinsic,
    },
    /// Request to check if particular extrinsic is an inherent extrinsic
    InherentExtrinsicCheck {
        domain_id: DomainId,
        /// Extrinsic for which we need to if it is inherent or not.
        opaque_extrinsic: OpaqueExtrinsic,
    },
    /// Request to check if the domain extrinsic is decodable or not.
    ExtrinsicDecodableCheck {
        domain_id: DomainId,
        /// Extrinsic for which we need to if it is decodable or not.
        opaque_extrinsic: OpaqueExtrinsic,
    },
    /// Request to check if the XDM is valid
    XDMValidationCheck {
        domain_id: DomainId,
        /// Encoded XDM extrinsic that needs to be validated.
        opaque_extrinsic: OpaqueExtrinsic,
    },
    /// Request to get Domain election params.
    DomainElectionParams { domain_id: DomainId },
    /// Request to get Operator stake.
    OperatorStake { operator_id: OperatorId },
    /// Request to check extrinsics in single context
    CheckExtrinsicsInSingleContext {
        domain_id: DomainId,
        /// Domain block number from ER
        domain_block_number: u32,
        /// Domain block hash from ER
        domain_block_hash: H256,
        /// Domain block state root from ER
        domain_block_state_root: H256,
        /// Extrinsics which we want to check in single context
        extrinsics: Vec<OpaqueExtrinsic>,
        /// Storage proof for the keys used in validating the extrinsic
        storage_proof: StorageProof,
    },
    /// Request to fetch a specific storage key
    StorageKey {
        domain_id: DomainId,
        req: StorageKeyRequest,
    },
}

impl PassBy for FraudProofVerificationInfoRequest {
    type PassBy = pass_by::Codec<Self>;
}

/// Type that maybe holds an encoded set_code extrinsic with upgraded runtime
#[derive(Debug, Decode, Encode, TypeInfo, PartialEq, Eq, Clone)]
pub enum SetCodeExtrinsic {
    /// No runtime upgrade.
    None,
    /// Holds an encoded set_code extrinsic with an upgraded runtime.
    EncodedExtrinsic(Vec<u8>),
}

/// Type that maybe holds an encoded update domain chain allowlist extrinsic
#[derive(Debug, Decode, Encode, TypeInfo, PartialEq, Eq, Clone)]
pub enum DomainChainAllowlistUpdateExtrinsic {
    /// No updates
    None,
    /// Holds an encoded extrinsic with updates.
    EncodedExtrinsic(Vec<u8>),
}

/// Response holds required verification information for fraud proof from Host function.
#[derive(Debug, Decode, Encode, TypeInfo, PartialEq, Eq, Clone)]
pub enum FraudProofVerificationInfoResponse {
    /// Block randomness fetched from consensus state at a specific block hash.
    BlockRandomness(Randomness),
    /// Encoded domain timestamp extrinsic using the timestamp from consensus state at a specific block hash.
    DomainTimestampExtrinsic(Vec<u8>),
    /// Encoded domain `set_consensus_chain_byte_fee` extrinsic using the `consensus_chain_byte_fee` at a
    /// given consensus block hash.
    ConsensusChainByteFeeExtrinsic(Vec<u8>),
    /// Domain block body fetch from a specific consensus block body
    DomainBundleBody(Vec<OpaqueExtrinsic>),
    /// The domain runtime code
    DomainRuntimeCode(Vec<u8>),
    /// Encoded domain set_code extrinsic if there is a runtime upgrade at given consensus block hash.
    DomainSetCodeExtrinsic(SetCodeExtrinsic),
    /// Encoded domain update_chain_allowlist extrinsic if there are any updates on consensus chain
    /// for this domain at a specific consensus hash.
    DomainChainAllowlistUpdateExtrinsic(DomainChainAllowlistUpdateExtrinsic),
    /// If particular extrinsic is in range for (domain, bundle) pair at given domain block
    TxRangeCheck(bool),
    /// If the particular extrinsic provided is either inherent or not.
    InherentExtrinsicCheck(bool),
    /// If the particular xdm extrinsic is valid or not.
    /// Returns None if extrinsic is not an XDM
    XDMValidationCheck(Option<bool>),
    /// If the domain extrinsic is decodable or not.
    ExtrinsicDecodableCheck(bool),
    /// Domain's total stake at a given Consensus hash.
    DomainElectionParams {
        domain_total_stake: Balance,
        bundle_slot_probability: (u64, u64),
    },
    /// Operators Stake at a given Consensus hash.
    OperatorStake(Balance),
    /// Result of check extrinsics in single context
    CheckExtrinsicsInSingleContext(Option<u32>),
    /// Result of the storage key request
    StorageKey(Option<Vec<u8>>),
}

impl FraudProofVerificationInfoResponse {
    pub fn into_block_randomness(self) -> Option<Randomness> {
        match self {
            Self::BlockRandomness(randomness) => Some(randomness),
            _ => None,
        }
    }

    pub fn into_domain_timestamp_extrinsic(self) -> Option<Vec<u8>> {
        match self {
            Self::DomainTimestampExtrinsic(timestamp_extrinsic) => Some(timestamp_extrinsic),
            _ => None,
        }
    }

    pub fn into_consensus_chain_byte_fee_extrinsic(self) -> Option<Vec<u8>> {
        match self {
            Self::ConsensusChainByteFeeExtrinsic(ext) => Some(ext),
            _ => None,
        }
    }

    pub fn into_domain_runtime_code(self) -> Option<Vec<u8>> {
        match self {
            Self::DomainRuntimeCode(c) => Some(c),
            _ => None,
        }
    }

    pub fn into_domain_set_code_extrinsic(self) -> SetCodeExtrinsic {
        match self {
            FraudProofVerificationInfoResponse::DomainSetCodeExtrinsic(
                maybe_set_code_extrinsic,
            ) => maybe_set_code_extrinsic,
            _ => SetCodeExtrinsic::None,
        }
    }

    pub fn into_domain_chain_allowlist_update_extrinsic(
        self,
    ) -> DomainChainAllowlistUpdateExtrinsic {
        match self {
            FraudProofVerificationInfoResponse::DomainChainAllowlistUpdateExtrinsic(
                allowlist_update_extrinsic,
            ) => allowlist_update_extrinsic,
            _ => DomainChainAllowlistUpdateExtrinsic::None,
        }
    }

    pub fn into_tx_range_check(self) -> Option<bool> {
        match self {
            FraudProofVerificationInfoResponse::TxRangeCheck(is_tx_in_range) => {
                Some(is_tx_in_range)
            }
            _ => None,
        }
    }

    pub fn into_bundle_body(self) -> Option<Vec<OpaqueExtrinsic>> {
        match self {
            Self::DomainBundleBody(bb) => Some(bb),
            _ => None,
        }
    }

    pub fn into_inherent_extrinsic_check(self) -> Option<bool> {
        match self {
            FraudProofVerificationInfoResponse::InherentExtrinsicCheck(is_inherent) => {
                Some(is_inherent)
            }
            _ => None,
        }
    }

    pub fn into_xdm_validation_check(self) -> Option<bool> {
        match self {
            FraudProofVerificationInfoResponse::XDMValidationCheck(maybe_valid) => maybe_valid,
            _ => None,
        }
    }

    pub fn into_extrinsic_decodable_check(self) -> Option<bool> {
        match self {
            FraudProofVerificationInfoResponse::ExtrinsicDecodableCheck(is_decodable) => {
                Some(is_decodable)
            }
            _ => None,
        }
    }

    pub fn into_domain_election_params(self) -> Option<(Balance, (u64, u64))> {
        match self {
            FraudProofVerificationInfoResponse::DomainElectionParams {
                domain_total_stake,
                bundle_slot_probability,
            } => Some((domain_total_stake, bundle_slot_probability)),
            _ => None,
        }
    }

    pub fn into_operator_stake(self) -> Option<Balance> {
        match self {
            FraudProofVerificationInfoResponse::OperatorStake(stake) => Some(stake),
            _ => None,
        }
    }

    pub fn into_single_context_extrinsic_check(self) -> Option<Option<u32>> {
        match self {
            FraudProofVerificationInfoResponse::CheckExtrinsicsInSingleContext(result) => {
                Some(result)
            }
            _ => None,
        }
    }

    pub fn into_storage_key(self) -> Option<Vec<u8>> {
        match self {
            FraudProofVerificationInfoResponse::StorageKey(result) => result,
            _ => None,
        }
    }
}

#[derive(Debug, Decode, Encode, TypeInfo, PartialEq, Eq, Clone)]
pub struct DomainInherentExtrinsicData {
    pub timestamp: Moment,
    pub maybe_domain_runtime_upgrade: Option<Vec<u8>>,
    pub consensus_transaction_byte_fee: Balance,
    pub domain_chain_allowlist: DomainAllowlistUpdates,
}

impl PassBy for DomainInherentExtrinsicData {
    type PassBy = pass_by::Codec<Self>;
}

#[derive(Debug, Decode, Encode, TypeInfo, PartialEq, Eq, Clone)]
pub struct DomainInherentExtrinsic {
    domain_timestamp_extrinsic: Vec<u8>,
    maybe_domain_chain_allowlist_extrinsic: Option<Vec<u8>>,
    consensus_chain_byte_fee_extrinsic: Vec<u8>,
    maybe_domain_set_code_extrinsic: Option<Vec<u8>>,
}

#[derive(Debug, Decode, Encode, TypeInfo, PartialEq, Eq, Clone)]
pub enum DomainStorageKeyRequest {
    BlockFees,
    Transfers,
}

impl PassBy for DomainStorageKeyRequest {
    type PassBy = pass_by::Codec<Self>;
}

#[derive(Debug, Decode, Encode, TypeInfo, PartialEq, Eq, Clone)]
pub enum StatelessDomainRuntimeCall {
    IsTxInRange {
        opaque_extrinsic: OpaqueExtrinsic,
        domain_tx_range: U256,
        bundle_vrf_hash: U256,
    },
    IsInherentExtrinsic(OpaqueExtrinsic),
    IsDecodableExtrinsic(OpaqueExtrinsic),
}

impl PassBy for StatelessDomainRuntimeCall {
    type PassBy = pass_by::Codec<Self>;
}

sp_api::decl_runtime_apis! {
    /// API necessary for fraud proof.
    pub trait FraudProofApi<DomainHeader: HeaderT> {
        /// Submit the fraud proof via an unsigned extrinsic.
        fn submit_fraud_proof_unsigned(fraud_proof: FraudProof<DomainHeader>);

        /// Extract the fraud proof handled successfully from the given extrinsics.
        fn extract_fraud_proofs(
            domain_id: DomainId,
            extrinsics: Vec<Block::Extrinsic>,
<<<<<<< HEAD
        ) -> Vec<FraudProof<DomainHeader>>;
=======
        ) -> Vec<FraudProof<NumberFor<Block>, Block::Hash, DomainHeader>>;

        /// Reture the storage key used in fraud proof
        fn fraud_proof_storage_key(req: FraudProofStorageKeyRequest) -> Vec<u8>;
>>>>>>> 8950a39a
    }
}<|MERGE_RESOLUTION|>--- conflicted
+++ resolved
@@ -403,13 +403,9 @@
         fn extract_fraud_proofs(
             domain_id: DomainId,
             extrinsics: Vec<Block::Extrinsic>,
-<<<<<<< HEAD
         ) -> Vec<FraudProof<DomainHeader>>;
-=======
-        ) -> Vec<FraudProof<NumberFor<Block>, Block::Hash, DomainHeader>>;
 
         /// Reture the storage key used in fraud proof
         fn fraud_proof_storage_key(req: FraudProofStorageKeyRequest) -> Vec<u8>;
->>>>>>> 8950a39a
     }
 }